--- conflicted
+++ resolved
@@ -1,11 +1,6 @@
-<<<<<<< HEAD
-__copyright__ = "Copyright (c) Microsoft Corporation and Mila - Quebec AI " \
-                "Institute"
-=======
 __copyright__ = (
-    "Copyright (c) Microsoft Corporation and Mila - Quebec AI " "Institute"
+    "Copyright (c) Microsoft Corporation and Mila - Quebec AI Institute"
 )
->>>>>>> fc5677c0
 __license__ = "MIT"
 
 from pprint import pprint
