__copyright__ = (
    "Copyright (c) Microsoft Corporation and Mila - Quebec AI Institute"
)
__license__ = "MIT"

from collections import deque

import random
import numpy as np
from gym.spaces import Box

from segar.factors import Charge, Magnetism, Position, Friction
from segar.mdps import MDP
from segar.mdps.observations import AllStateObservation
from segar.tasks import PuttPuttInitialization, PuttPutt
from segar import get_sim

from segar.sim import Simulator


class SequentialTaskWrapper:
    def __init__(
        self,
        obs,
        init_config,
        config,
        action_range,
        num_levels,
        max_steps,
        framestack=1,
        seed=None,
        wall_damping=0.025,
        friction=0.05,
        save_path="sim.state",
    ):
        if seed is not None:
            print("Setting env seed to %d" % seed)
            np.random.seed(seed)
            random.seed(seed)
        self._max_steps = max_steps

        self.task_list = []
        self.mdp_list = []
        for i in range(num_levels):
            initialization = PuttPuttInitialization(config=init_config)
<<<<<<< HEAD
            task = PuttPutt(
                action_range=action_range, initialization=initialization
            )
            sim = Simulator(
                state_buffer_length=50,
                wall_damping=wall_damping,
                friction=friction,
                safe_mode=False,
                save_path=save_path,
            )
=======
            task = PuttPutt(action_range=action_range,
                            initialization=initialization)
            
            sim = Simulator(state_buffer_length=50,
                            wall_damping=wall_damping,
                            friction=friction,
                            safe_mode=False,
                            save_path=save_path + str(i))
>>>>>>> af792ac0
            task.set_sim(sim)
            task.sample()
            mdp = FrameStackWrapper(
                ReturnMonitor(MDP(obs, task, **config, sim=sim)), framestack
            )
            self.task_list.append(task)
            self.mdp_list.append(mdp)

        self.n_envs = len(self.task_list)
        self.current_step = 0
        self.current_env = self._pick_env()
        self.sobs = AllStateObservation(
            n_things=20,
            unique_ids=["golfball", "goal"],
            factors=[Charge, Magnetism, Position, Friction],
        )

    @property
    def action_space(self):
        return self.current_env.action_space

    @property
    def sim(self):
        return get_sim()

    @property
    def observation_space(self):
        return self.current_env.observation_space

    @property
    def metadata(self):
        return None

    def reset(self, task_id=None):
        self.current_env = self._pick_env(task_id)
        obs = self.current_env.reset()
        self.current_step = 0
        return obs

    def step(self, action):
        try:
            next_obs, rew, done, info = self.current_env.step(action)
        except Exception as e:
            # repeat again in hopes the crash doesn't get registered
            next_obs, rew, done, info = self.current_env.step(action)
            print("Ignoring simulator exception:")
            print(e)
        self.current_step += 1
        success = int(
            done
            and (self.current_step < self._max_steps)
            and self.sim.things["golfball"].Alive.value
        )
        done = done or (self.current_step > self._max_steps)
        if done:
            next_obs = self.reset()
            info["success"] = success
        info["task_id"] = self.task_id
        info["latent_features"] = self.sobs(self.current_env.env.env.sim.state)
        return next_obs.copy(), rew, done, info

    def _pick_env(self, task_id=None):
        if task_id is None:
            self.task_id = np.random.randint(
                low=0, high=self.n_envs, size=(1,)
            ).item()
        else:
            self.task_id = task_id
        return self.mdp_list[self.task_id]

    def seed(self, seed):
        for mdp in self.mdp_list:
            mdp.seed(seed)

    def close(self):
        for mdp in self.mdp_list:
            del mdp


class ReturnMonitor:
    def __init__(self, env):
        self.env = env
        self.returns = 0

        self.observation_space = env.observation_space
        self.action_space = env.action_space

    def reset(self):
        self.returns = 0
        obs = self.env.reset()
        return obs

    def step(self, action):
        next_obs, rew, done, info = self.env.step(action)
        if done:
            info["returns"] = self.returns
            self.returns = 0
        self.returns += rew
        return next_obs, rew, done, info

    def seed(self, seed):
        self.env.seed(seed)

    def close(self):
        self.env.close()

    @property
    def metadata(self):
        return None


class FrameStackWrapper:
    def __init__(self, env, n_frames):
        self.env = env
        self.n_frames = n_frames
        self.frames = deque([], maxlen=n_frames)

        wrapped_obs_shape = env.observation_space.shape

        self.observation_space = Box(
            low=0,
            high=255,
            shape=np.concatenate(
                [wrapped_obs_shape[:2], [wrapped_obs_shape[2] * n_frames]],
                axis=0,
            ),
            dtype=np.uint8,
        )

        self.action_space = env.action_space

    def reset(self):
        obs = self.env.reset()
        for _ in range(self.n_frames):
            self.frames.append(obs)
        return self._transform_observation(self.frames)

    def step(self, action):
        next_obs, rew, done, info = self.env.step(action)
        self.frames.append(next_obs)
        return self._transform_observation(self.frames), rew, done, info

    def _transform_observation(self, obs):
        obs = np.concatenate(list(obs), axis=-1)
        return obs

    def seed(self, seed):
        self.env.seed(seed)

    def close(self):
        self.env.close()

    @property
    def metadata(self):
        return None<|MERGE_RESOLUTION|>--- conflicted
+++ resolved
@@ -43,7 +43,6 @@
         self.mdp_list = []
         for i in range(num_levels):
             initialization = PuttPuttInitialization(config=init_config)
-<<<<<<< HEAD
             task = PuttPutt(
                 action_range=action_range, initialization=initialization
             )
@@ -52,18 +51,8 @@
                 wall_damping=wall_damping,
                 friction=friction,
                 safe_mode=False,
-                save_path=save_path,
+                save_path=save_path + str(i),
             )
-=======
-            task = PuttPutt(action_range=action_range,
-                            initialization=initialization)
-            
-            sim = Simulator(state_buffer_length=50,
-                            wall_damping=wall_damping,
-                            friction=friction,
-                            safe_mode=False,
-                            save_path=save_path + str(i))
->>>>>>> af792ac0
             task.set_sim(sim)
             task.sample()
             mdp = FrameStackWrapper(
