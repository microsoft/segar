<<<<<<< HEAD
__author__ = "R Devon Hjelm, Bogdan Mazoure"
__copyright__ = (
    "Copyright (c) Microsoft Corporation and Mila - Quebec AI " "Institute"
)
=======
__copyright__ = "Copyright (c) Microsoft Corporation and Mila - Quebec AI " "Institute"
>>>>>>> 85476ecb
__license__ = "MIT"

import pickle
import time
from typing import Callable
import warnings
from gym import register

_SIM = None


def get_sim():
    """Gets the sim, if set.
    :return: the simulator.
    """
    if _SIM is None:
        raise RuntimeError("Simulator not set yet")

    return _SIM


def set_sim(sim):
    global _SIM
    if _SIM is not None:
<<<<<<< HEAD
        warnings.warn(
            "Overwriting sim. This can have unexpected "
            "consequences if using old sim objects somewhere."
        )
=======
        warnings.warn("Overwriting sim. This can have unexpected " 
                      "consequences if using old sim objects somewhere.")
>>>>>>> 85476ecb
    _SIM = sim


def timeit(fn: Callable):
    def timed_fn(*args, **kwargs):
        t0 = time.time()
        out = fn(*args, **kwargs)
        t1 = time.time()

        if _SIM is not None:
            if len(args) > 0:
                key = f"{args[0].__class__.__name__}.{fn.__name__}_time"
            else:
                key = f"{fn.__name__}_time"
            _SIM.update_results(key, t1 - t0)
        return out

    return timed_fn


def load_sim_from_file(path):
    """Loads a simulator from file.
    This uses pickle, so the simulator loaded will have its associated code
    intact. This can make the loaded sim incompatible with newer code.
    :param path: Path to pickle file.
    :return: Simulator.
    """
    with open(path, "rb") as f:
        sim = pickle.load(f)
    set_sim(sim)
    return sim


# The following block of code pre-registers a set of default configurations
# that can be used via env = gym.make('empty-easy-rgb') for example.

task_names = ["empty", "objects", "tiles"]
difficulties = ["easy", "medium", "hard"]
observations = ["rgb"]

for task in task_names:
    for difficulty in difficulties:
        for observation in observations:
            for n_entities in [1, 2, 3]:
                if task == "empty" and n_entities == 1:
                    env_name = f"Segar-{task}-{difficulty}-{observation}-v0"
                    # print(env_name)
                    register(
                        id=env_name,
                        entry_point="segar.envs:SEGARSingleEnv",
                        kwargs={
                            "env_name": f"{task}-{difficulty}-{observation}"
                        },
                        max_episode_steps=100,
                    )
                elif task != "empty":
                    env_name = f"Segar-{task}x{n_entities}-{difficulty}-{observation}-v0"
                    # print(env_name)
                    register(
                        id=env_name,
                        entry_point="segar.envs:SEGARSingleEnv",
                        kwargs={
                            "env_name": f"{task}x{n_entities}-{difficulty}-{observation}"
                        },
                        max_episode_steps=100,
                    )

# Current Envs (update as needed)
# Segar-empty-easy-rgb-v0
# Segar-empty-medium-rgb-v0
# Segar-empty-hard-rgb-v0
# Segar-objectsx1-easy-rgb-v0
# Segar-objectsx2-easy-rgb-v0
# Segar-objectsx3-easy-rgb-v0
# Segar-objectsx1-medium-rgb-v0
# Segar-objectsx2-medium-rgb-v0
# Segar-objectsx3-medium-rgb-v0
# Segar-objectsx1-hard-rgb-v0
# Segar-objectsx2-hard-rgb-v0
# Segar-objectsx3-hard-rgb-v0
# Segar-tilesx1-easy-rgb-v0
# Segar-tilesx2-easy-rgb-v0
# Segar-tilesx3-easy-rgb-v0
# Segar-tilesx1-medium-rgb-v0
# Segar-tilesx2-medium-rgb-v0
# Segar-tilesx3-medium-rgb-v0
# Segar-tilesx1-hard-rgb-v0
# Segar-tilesx2-hard-rgb-v0
# Segar-tilesx3-hard-rgb-v0<|MERGE_RESOLUTION|>--- conflicted
+++ resolved
@@ -1,11 +1,6 @@
-<<<<<<< HEAD
-__author__ = "R Devon Hjelm, Bogdan Mazoure"
 __copyright__ = (
     "Copyright (c) Microsoft Corporation and Mila - Quebec AI " "Institute"
 )
-=======
-__copyright__ = "Copyright (c) Microsoft Corporation and Mila - Quebec AI " "Institute"
->>>>>>> 85476ecb
 __license__ = "MIT"
 
 import pickle
@@ -30,15 +25,10 @@
 def set_sim(sim):
     global _SIM
     if _SIM is not None:
-<<<<<<< HEAD
         warnings.warn(
             "Overwriting sim. This can have unexpected "
             "consequences if using old sim objects somewhere."
         )
-=======
-        warnings.warn("Overwriting sim. This can have unexpected " 
-                      "consequences if using old sim objects somewhere.")
->>>>>>> 85476ecb
     _SIM = sim
 
 
