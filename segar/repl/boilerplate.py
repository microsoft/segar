--- conflicted
+++ resolved
@@ -1,12 +1,6 @@
-<<<<<<< HEAD
 __copyright__ = (
     "Copyright (c) Microsoft Corporation and Mila - Quebec AI Institute"
 )
-=======
-__author__ = "R Devon Hjelm, Bogdan Mazoure"
-__copyright__ = "Copyright (c) Microsoft Corporation and Mila - Quebec AI " \
-                "Institute"
->>>>>>> af792ac0
 __license__ = "MIT"
 """Boilerplate for training models easily with PyTorch.
 
@@ -239,23 +233,9 @@
                 train_results, test_results = self.test()
                 for k in train_results.keys():
                     if test_results is None:
-<<<<<<< HEAD
-                        wandb.log(
-                            {f"{k}/train": train_results[k]}, step=self.epochs
-                        )
-                    else:
-                        wandb.log(
-                            {
-                                f"{k}/train": train_results[k],
-                                f"{k}/test": test_results[k],
-                            },
-                            step=self.epochs,
-                        )
-=======
                         test_acc[f'{k}/test'].append(test_results[k])
                     else:
                         train_acc[f'{k}/train'].append(train_results[k])
->>>>>>> af792ac0
                 if self.vis_func is not None:
                     self.vis_func(last_inputs, features)
             else:
