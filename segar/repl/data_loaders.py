__copyright__ = (
    "Copyright (c) Microsoft Corporation and Mila - Quebec AI Institute"
)
__license__ = "MIT"
from typing import Optional, Type

from torch.utils.data import DataLoader

from segar.configs.handler import get_env_config
from segar.factors import (
    Charge,
    Magnetism,
    Mass,
    StoredEnergy,
    Density,
    Position,
    Shape,
    Circle,
    Mobile,
    GaussianNoise,
    RandomConvexHull,
    UniformNoise,
    Factor,
    GaussianMixtureNoise,
    Friction,
    Size,
)
from segar.mdps import RGBObservation, StateObservation, Initialization
from segar.rules import Prior
<<<<<<< HEAD
from segar.sim.location_priors import (
    RandomBottomLocation,
    RandomTopLocation,
    RandomMiddleLocation,
)
from segar.things import (
    Charger,
    Magnet,
    Bumper,
    Damper,
    Object,
    SandTile,
    MagmaTile,
    Hole,
    FireTile,
    Tile,
    ThingFactory,
)
from segar.repl.static_datasets.iid_samples import create_iid_from_init
=======
from segar.sim.location_priors import (RandomBottomLocation, RandomTopLocation,
                                       RandomMiddleLocation)
from segar.things import (Charger, Magnet, Bumper, Damper, Object, SandTile,
                          MagmaTile, Hole, FireTile, Tile, ThingFactory)
from segar.repl.static_datasets.iid_samples import create_iid_from_init, IIDFromInit
>>>>>>> af792ac0
from segar.tasks.puttputt import PuttPuttInitialization, GolfBall, GoalTile

import numpy as np

def create_initialization():
    """Creates a generic initialization that draws from the product of
        marginals over all factors.

    :return: Initialization object.
    """
<<<<<<< HEAD
    config = dict(
        numbers=[
            (
                ThingFactory(
                    [
                        Charger,
                        Magnet,
                        Bumper,
                        Damper,
                        Object,
                        SandTile,
                        MagmaTile,
                        Hole,
                        FireTile,
                    ]
                ),
                0,
            ),
            (GoalTile, 1),
            (GolfBall, 1),
        ],
        priors=[
            Prior(Position, RandomMiddleLocation()),
            Prior(Position, RandomBottomLocation(), entity_type=GolfBall),
            Prior(Position, RandomTopLocation(), entity_type=GoalTile),
            Prior(Shape, RandomConvexHull(0.3), entity_type=Tile),
            Prior(Shape, Circle(0.3), entity_type=GoalTile),
            Prior(
                Size,
                GaussianNoise(0.3, 0.01, clip=(0.1, 0.3)),
                entity_type=Object,
            ),
            Prior(
                Size,
                GaussianNoise(1.0, 0.01, clip=(0.5, 1.5)),
                entity_type=Tile,
            ),
            Prior(Mass, 1.0),
            Prior(Mobile, True),
            Prior(
                Charge,
                GaussianMixtureNoise(means=[-1.0, 1.0], stds=[0.1, 0.1]),
                entity_type=GolfBall,
            ),
            Prior(
                Magnetism,
                GaussianMixtureNoise(means=[-1.0, 1.0], stds=[0.1, 0.1]),
                entity_type=GolfBall,
            ),
            Prior(
                Density,
                GaussianNoise(1.0, 0.1, clip=(0.0, 2.0)),
                entity_type=GolfBall,
            ),
            Prior(Mass, GaussianNoise(2.0, 0.5), entity_type=GolfBall),
            Prior(StoredEnergy, GaussianNoise(0, 2.0), entity_type=GolfBall),
            Prior(Friction, UniformNoise(0.2, 1.0), entity_type=SandTile),
        ],
    )
=======
    config = dict(numbers=[(ThingFactory([
        Charger, Magnet, Bumper, Damper, Object, SandTile, MagmaTile, Hole,
        FireTile
    ]), 0), (GoalTile, 1), (GolfBall, 1)],
                  priors=[
                      Prior(Position, RandomMiddleLocation()),
                      Prior(Position,
                            RandomBottomLocation(),
                            entity_type=GolfBall),
                      Prior(Position,
                            RandomTopLocation(),
                            entity_type=GoalTile),
                      Prior(Shape, RandomConvexHull(0.3), entity_type=Tile),
                      Prior(Shape, Circle(0.3), entity_type=GoalTile),
                      Prior(Size,
                            GaussianNoise(0.3, 0.01, clip=(0.1, 0.3)),
                            entity_type=Object),
                      Prior(Size,
                            GaussianNoise(1.0, 0.01, clip=(0.5, 1.5)),
                            entity_type=Tile),
                      Prior(Mass, 1.0),
                      Prior(Mobile, True),
                      Prior(Charge,
                            GaussianMixtureNoise(means=[-1., 1.],
                                                 stds=[0.1, 0.1]),
                            entity_type=GolfBall),
                      Prior(Magnetism,
                            GaussianMixtureNoise(means=[-1., 1.],
                                                 stds=[0.1, 0.1]),
                            entity_type=GolfBall),
                      Prior(Density,
                            GaussianNoise(1.0, 0.1, clip=(0., 2.)),
                            entity_type=GolfBall),
                      Prior(Mass,
                            GaussianNoise(2.0, 0.5),
                            entity_type=GolfBall),
                      Prior(StoredEnergy,
                            GaussianNoise(0, 2.0),
                            entity_type=GolfBall),
                      Prior(Friction,
                            UniformNoise(0.2, 1.0),
                            entity_type=SandTile)
                  ])
>>>>>>> af792ac0

    initialization = PuttPuttInitialization(config=config)
    return initialization


def make_data_loaders(
    factors: list[Type[Factor]],
    batch_size: int = 64,
    n_workers: int = 8,
<<<<<<< HEAD
    initialization: Optional[Initialization] = None,
=======
    initialization: Optional[Initialization] = None
>>>>>>> af792ac0
) -> tuple[DataLoader, DataLoader, dict]:
    """Makes data loaders for initialization.

    :param factors: Factor types to track as ground truth.
    :param batch_size: Batch size for data loaders.
    :param n_workers: Number of workers for data loaders.
    :param initialization: Optional initialization object to generate ground
        truth from.
    :return:
    """
    vis_config = get_env_config("visual", "linear_ae", "baseline")
    input_observation = RGBObservation(config=vis_config, resolution=64)
    target_observation = StateObservation("golfball", factors=factors)

    initialization = initialization or create_initialization()
<<<<<<< HEAD
    train_dataset = create_iid_from_init(
        initialization,
        input_observation,
        target_observation,
        n_observations=1000,
    )
    test_dataset = create_iid_from_init(
        initialization,
        input_observation,
        target_observation,
        n_observations=1000,
    )

    train_loader = DataLoader(
        dataset=train_dataset,
        batch_size=batch_size,
        shuffle=True,
        pin_memory=True,
        drop_last=True,
        num_workers=n_workers,
        sampler=None,
    )
    test_loader = DataLoader(
        dataset=test_dataset,
        batch_size=batch_size,
        shuffle=True,
        pin_memory=True,
        drop_last=True,
        num_workers=n_workers,
        sampler=None,
    )
=======
    train_dataset = create_iid_from_init(initialization,
                                         input_observation,
                                         target_observation,
                                         n_observations=1000)
    test_dataset = create_iid_from_init(initialization,
                                        input_observation,
                                        target_observation,
                                        n_observations=1000)

    train_loader = DataLoader(dataset=train_dataset,
                              batch_size=batch_size,
                              shuffle=True,
                              pin_memory=True,
                              drop_last=True,
                              num_workers=n_workers,
                              sampler=None)
    test_loader = DataLoader(dataset=test_dataset,
                             batch_size=batch_size,
                             shuffle=True,
                             pin_memory=True,
                             drop_last=True,
                             num_workers=n_workers,
                             sampler=None)
>>>>>>> af792ac0

    data_args = dict(input_size=input_observation.resolution)
    return train_loader, test_loader, data_args


def make_numpy_data_loaders(
        X_train: np.ndarray,
        y_train: np.ndarray,
        X_test: np.ndarray,
        y_test: np.ndarray,
        batch_size: int = 64,
        n_workers: int = 8) -> tuple[DataLoader, DataLoader, dict]:
    """Makes data loaders for initialization.

    :param X_train: NumPy array for train inputs.
    :param y_train: NumPy array for train labels.
    :param X_test: NumPy array for test inputs.
    :param y_test: NumPy array for test labels.
    :param batch_size: Batch size for data loaders.
    :param n_workers: Number of workers for data loaders.
    :return:
    """

    train_dataset = IIDFromInit(X_train, y_train)
    test_dataset = IIDFromInit(X_test, y_test)

    train_loader = DataLoader(dataset=train_dataset,
                              batch_size=batch_size,
                              shuffle=True,
                              pin_memory=True,
                              drop_last=True,
                              num_workers=n_workers,
                              sampler=None)
    test_loader = DataLoader(dataset=test_dataset,
                             batch_size=batch_size,
                             shuffle=True,
                             pin_memory=True,
                             drop_last=True,
                             num_workers=n_workers,
                             sampler=None)

    return train_loader, test_loader, {}<|MERGE_RESOLUTION|>--- conflicted
+++ resolved
@@ -27,7 +27,6 @@
 )
 from segar.mdps import RGBObservation, StateObservation, Initialization
 from segar.rules import Prior
-<<<<<<< HEAD
 from segar.sim.location_priors import (
     RandomBottomLocation,
     RandomTopLocation,
@@ -47,13 +46,7 @@
     ThingFactory,
 )
 from segar.repl.static_datasets.iid_samples import create_iid_from_init
-=======
-from segar.sim.location_priors import (RandomBottomLocation, RandomTopLocation,
-                                       RandomMiddleLocation)
-from segar.things import (Charger, Magnet, Bumper, Damper, Object, SandTile,
-                          MagmaTile, Hole, FireTile, Tile, ThingFactory)
-from segar.repl.static_datasets.iid_samples import create_iid_from_init, IIDFromInit
->>>>>>> af792ac0
+from segar.repl.static_datasets.iid_samples import IIDFromInit
 from segar.tasks.puttputt import PuttPuttInitialization, GolfBall, GoalTile
 
 import numpy as np
@@ -64,7 +57,6 @@
 
     :return: Initialization object.
     """
-<<<<<<< HEAD
     config = dict(
         numbers=[
             (
@@ -124,51 +116,6 @@
             Prior(Friction, UniformNoise(0.2, 1.0), entity_type=SandTile),
         ],
     )
-=======
-    config = dict(numbers=[(ThingFactory([
-        Charger, Magnet, Bumper, Damper, Object, SandTile, MagmaTile, Hole,
-        FireTile
-    ]), 0), (GoalTile, 1), (GolfBall, 1)],
-                  priors=[
-                      Prior(Position, RandomMiddleLocation()),
-                      Prior(Position,
-                            RandomBottomLocation(),
-                            entity_type=GolfBall),
-                      Prior(Position,
-                            RandomTopLocation(),
-                            entity_type=GoalTile),
-                      Prior(Shape, RandomConvexHull(0.3), entity_type=Tile),
-                      Prior(Shape, Circle(0.3), entity_type=GoalTile),
-                      Prior(Size,
-                            GaussianNoise(0.3, 0.01, clip=(0.1, 0.3)),
-                            entity_type=Object),
-                      Prior(Size,
-                            GaussianNoise(1.0, 0.01, clip=(0.5, 1.5)),
-                            entity_type=Tile),
-                      Prior(Mass, 1.0),
-                      Prior(Mobile, True),
-                      Prior(Charge,
-                            GaussianMixtureNoise(means=[-1., 1.],
-                                                 stds=[0.1, 0.1]),
-                            entity_type=GolfBall),
-                      Prior(Magnetism,
-                            GaussianMixtureNoise(means=[-1., 1.],
-                                                 stds=[0.1, 0.1]),
-                            entity_type=GolfBall),
-                      Prior(Density,
-                            GaussianNoise(1.0, 0.1, clip=(0., 2.)),
-                            entity_type=GolfBall),
-                      Prior(Mass,
-                            GaussianNoise(2.0, 0.5),
-                            entity_type=GolfBall),
-                      Prior(StoredEnergy,
-                            GaussianNoise(0, 2.0),
-                            entity_type=GolfBall),
-                      Prior(Friction,
-                            UniformNoise(0.2, 1.0),
-                            entity_type=SandTile)
-                  ])
->>>>>>> af792ac0
 
     initialization = PuttPuttInitialization(config=config)
     return initialization
@@ -178,11 +125,7 @@
     factors: list[Type[Factor]],
     batch_size: int = 64,
     n_workers: int = 8,
-<<<<<<< HEAD
-    initialization: Optional[Initialization] = None,
-=======
     initialization: Optional[Initialization] = None
->>>>>>> af792ac0
 ) -> tuple[DataLoader, DataLoader, dict]:
     """Makes data loaders for initialization.
 
@@ -198,7 +141,6 @@
     target_observation = StateObservation("golfball", factors=factors)
 
     initialization = initialization or create_initialization()
-<<<<<<< HEAD
     train_dataset = create_iid_from_init(
         initialization,
         input_observation,
@@ -230,15 +172,31 @@
         num_workers=n_workers,
         sampler=None,
     )
-=======
-    train_dataset = create_iid_from_init(initialization,
-                                         input_observation,
-                                         target_observation,
-                                         n_observations=1000)
-    test_dataset = create_iid_from_init(initialization,
-                                        input_observation,
-                                        target_observation,
-                                        n_observations=1000)
+
+    data_args = dict(input_size=input_observation.resolution)
+    return train_loader, test_loader, data_args
+
+
+def make_numpy_data_loaders(
+        X_train: np.ndarray,
+        y_train: np.ndarray,
+        X_test: np.ndarray,
+        y_test: np.ndarray,
+        batch_size: int = 64,
+        n_workers: int = 8) -> tuple[DataLoader, DataLoader, dict]:
+    """Makes data loaders for initialization.
+
+    :param X_train: NumPy array for train inputs.
+    :param y_train: NumPy array for train labels.
+    :param X_test: NumPy array for test inputs.
+    :param y_test: NumPy array for test labels.
+    :param batch_size: Batch size for data loaders.
+    :param n_workers: Number of workers for data loaders.
+    :return:
+    """
+
+    train_dataset = IIDFromInit(X_train, y_train)
+    test_dataset = IIDFromInit(X_test, y_test)
 
     train_loader = DataLoader(dataset=train_dataset,
                               batch_size=batch_size,
@@ -254,46 +212,5 @@
                              drop_last=True,
                              num_workers=n_workers,
                              sampler=None)
->>>>>>> af792ac0
-
-    data_args = dict(input_size=input_observation.resolution)
-    return train_loader, test_loader, data_args
-
-
-def make_numpy_data_loaders(
-        X_train: np.ndarray,
-        y_train: np.ndarray,
-        X_test: np.ndarray,
-        y_test: np.ndarray,
-        batch_size: int = 64,
-        n_workers: int = 8) -> tuple[DataLoader, DataLoader, dict]:
-    """Makes data loaders for initialization.
-
-    :param X_train: NumPy array for train inputs.
-    :param y_train: NumPy array for train labels.
-    :param X_test: NumPy array for test inputs.
-    :param y_test: NumPy array for test labels.
-    :param batch_size: Batch size for data loaders.
-    :param n_workers: Number of workers for data loaders.
-    :return:
-    """
-
-    train_dataset = IIDFromInit(X_train, y_train)
-    test_dataset = IIDFromInit(X_test, y_test)
-
-    train_loader = DataLoader(dataset=train_dataset,
-                              batch_size=batch_size,
-                              shuffle=True,
-                              pin_memory=True,
-                              drop_last=True,
-                              num_workers=n_workers,
-                              sampler=None)
-    test_loader = DataLoader(dataset=test_dataset,
-                             batch_size=batch_size,
-                             shuffle=True,
-                             pin_memory=True,
-                             drop_last=True,
-                             num_workers=n_workers,
-                             sampler=None)
 
     return train_loader, test_loader, {}