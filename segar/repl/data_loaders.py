--- conflicted
+++ resolved
@@ -46,10 +46,7 @@
     ThingFactory,
 )
 from segar.repl.static_datasets.iid_samples import create_iid_from_init
-<<<<<<< HEAD
-=======
 from segar.repl.static_datasets.iid_samples import IIDFromInit
->>>>>>> fc5677c0
 from segar.tasks.puttputt import PuttPuttInitialization, GolfBall, GoalTile
 
 import numpy as np
